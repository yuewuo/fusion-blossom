--- conflicted
+++ resolved
@@ -4,11 +4,7 @@
 * `CodeCapacityPlanarCode(d=int, p=float, max_half_weight=int)`
     * `d`: code distance
     * `p`: physical error rate
-<<<<<<< HEAD
-    * `max_half_weight`: the library scales the edge weight such that the maximum weight is 2 * `max_half_weight`.  
-=======
-    * `max_half_weight`: the library scales the edge weight such that the maximum weight is 2 * `max_half_weight`
->>>>>>> b995a429
+    * `max_half_weight`: the library scales the edge weight such that the maximum weight is 500 * 2 
 
 * `CodeCapacityRepetitionCode` 
 * `CodeCapacityRotatedCode`
