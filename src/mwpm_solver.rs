--- conflicted
+++ resolved
@@ -23,14 +23,9 @@
 use std::fs::File;
 use std::io::prelude::*;
 use std::io::BufWriter;
-<<<<<<< HEAD
-=======
 use super::pointers::*;
-#[cfg(feature="python_binding")]
-use pyo3::prelude::*;
 use nonzero::nonzero as nz;
 
->>>>>>> 88269fa4
 
 /// a serial solver
 #[derive(Derivative)]
